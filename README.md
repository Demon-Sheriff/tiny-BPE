<<<<<<< HEAD
# `tiny-BPE`

### `BPE or byte pair encoding from a high level involves the following steps`

![alt text](image.png)

`parallelization of file chunking`

![alt text](image-1.png)

=======
# `tiny-BPE`

### `BPE or byte pair encoding from a high level involves the following steps`
<img width="1373" height="476" alt="image" src="https://github.com/user-attachments/assets/0ea664d6-92a8-4b4c-9e19-49ef9488c16a" />

`parallelization of file chunking`

<img width="488" height="647" alt="image" src="https://github.com/user-attachments/assets/ccec2ffc-6bfd-4687-8fe2-f3128db57fb8" />


Before your favorite transformer model can understand language, it first has to tokenize it. 

BPE or Byte Pair Encoding, is the tokenization algorithm behind GPT2 in pre-training. 
Here we will be implementing a parallel and minimal implementation of it from scratch in less than 200 lines of python code.
<br></br>
## a gentle intro to BPE
before we dive into any code we'll understand the algorithm and a bit of its advantages / disadvantages with a small example.

![](https://private-user-images.githubusercontent.com/142498048/482668784-0ea664d6-92a8-4b4c-9e19-49ef9488c16a.png?jwt=eyJ0eXAiOiJKV1QiLCJhbGciOiJIUzI1NiJ9.eyJpc3MiOiJnaXRodWIuY29tIiwiYXVkIjoicmF3LmdpdGh1YnVzZXJjb250ZW50LmNvbSIsImtleSI6ImtleTUiLCJleHAiOjE3NTYzMDAxNTQsIm5iZiI6MTc1NjI5OTg1NCwicGF0aCI6Ii8xNDI0OTgwNDgvNDgyNjY4Nzg0LTBlYTY2NGQ2LTkyYTgtNGI0Yy05ZTE5LTQ5ZWY5NDg4YzE2YS5wbmc_WC1BbXotQWxnb3JpdGhtPUFXUzQtSE1BQy1TSEEyNTYmWC1BbXotQ3JlZGVudGlhbD1BS0lBVkNPRFlMU0E1M1BRSzRaQSUyRjIwMjUwODI3JTJGdXMtZWFzdC0xJTJGczMlMkZhd3M0X3JlcXVlc3QmWC1BbXotRGF0ZT0yMDI1MDgyN1QxMzA0MTRaJlgtQW16LUV4cGlyZXM9MzAwJlgtQW16LVNpZ25hdHVyZT1jMmUxYTE5ZTY4OWIxMzJkMmM0NTM4NWEwMzYyNWEyMzg3ZWRlZjZlMzk2OGQ4MDhjZjI2ZWE2OGFhYTNkNWM3JlgtQW16LVNpZ25lZEhlYWRlcnM9aG9zdCJ9.MvSY1wsV0RB8oYHM7E_LEwz8J6YJ7qgxk3g1_km-Xjc)

### 1. **pre-tokenization**

**input** : raw text corpus (or chunked text if you have very big text files / data)

**process** : break down the raw text into an initial sequence of **"base units"** before BPE merging begins. these base units are typically chosen to be linguistically sensible (like words, punctuation, or individual characters/bytes).

this is where decisions about pre-tokenization schemes occur : byte-level, character-level, or whitespace-based splitting etc. 

the choice of pre-tokenization is crucial because **it defines the initial set of symbols that BPE will start merging from.**

- **whitespace pre-tokenization** : splits text into words and punctuation based on spaces. each "word" and "punctuation mark" then becomes a base unit.

- **byte-level pre-tokenization (the most "raw" form)** : splits everything into individual bytes. so, if your input is "hello," the base units are [h, e, l, l, o]. If it's 书, the base units are [E4, B9, A6]. in this case, there's no "semantic" pre-tokenization; it's just the raw bytes.

- modern LMs use custom built complex regex based splitting for pre-tokenization.
for this blog **we'll be using the gpt-2 regex pre-tokenizer** : 

&nbsp;&nbsp;&nbsp;&nbsp;&nbsp;&nbsp;&nbsp;**```
PAT = r"""'(?:[sdmt]|ll|ve|re)| ?\p{L}+| ?\p{N}+| ?[^\s\p{L}\p{N}]+|\s+(?!\S)|\s+"""```**

**output** : a training corpus represented as a sequence of these base units obtained after pre-tokenization.

<br></br>
### 2. **initial vocabulary creation** 

**input** : the sequences obtained after pre-tokenization of the corpus.

**process** : collect all unique base units from the input.

**output** : an initial vocabulary (set of unique tokens) and typically an initial mapping of these tokens to integer IDs.

<br></br>
### 3. **calculate initial pair frequencies**

**input** : the corpus (as sequence of initial tokens after pre-tokenization)

**process** : iterate through the corpus and count the occurrences of every adjacent pair of tokens.

**output** : a collection of all unique adjacent pairs and their frequencies.

<br></br>

### 4. **iterative merging (the core BPE loop)**

this is where most of the meat is.

**input** : the current corpus, current vocabulary, and current pair frequencies.

**process (repeated until desired `vocab_size` or number of merges is reached)** : 

1. **find most frequent pair** : identify the pair (A, B) with the highest frequency. 

2. **create new token** : form a new token AB (representing the sequence A followed by B). 

3. **add to vocabulary & assign ID** : add AB to the vocabulary and assign it a new, unique integer ID. 

4. **update corpus** : replace all occurrences of the pair (A, B) in the corpus with the new token AB. 

5. **update pair frequencies** : recalculate (or incrementally update) the frequencies of all adjacent pairs in the modified corpus. this is crucial because replacing (A, B) might create new adjacent pairs (e.g., (X, AB) and (AB, Y)) and remove others.

<br></br>
### 5. final vocabulary and encoding map :

**input** : the final vocabulary and all learned merges.

**process** : store the final set of tokens and their assigned integer IDs. the sequence of merges learned implicitly defines how any new text will be tokenized.

**output** : a tokenizer model that can apply the learned merges to new input text, converting it into a sequence of token IDs.
<br></br>

## implementing the algorithm


### **chunking a file to obtain initial pair frequencies**

![](https://private-user-images.githubusercontent.com/142498048/482806168-ccec2ffc-6bfd-4687-8fe2-f3128db57fb8.png?jwt=eyJ0eXAiOiJKV1QiLCJhbGciOiJIUzI1NiJ9.eyJpc3MiOiJnaXRodWIuY29tIiwiYXVkIjoicmF3LmdpdGh1YnVzZXJjb250ZW50LmNvbSIsImtleSI6ImtleTUiLCJleHAiOjE3NTYzMjAzNTUsIm5iZiI6MTc1NjMyMDA1NSwicGF0aCI6Ii8xNDI0OTgwNDgvNDgyODA2MTY4LWNjZWMyZmZjLTZiZmQtNDY4Ny04ZmUyLWYzMTI4ZGI1N2ZiOC5wbmc_WC1BbXotQWxnb3JpdGhtPUFXUzQtSE1BQy1TSEEyNTYmWC1BbXotQ3JlZGVudGlhbD1BS0lBVkNPRFlMU0E1M1BRSzRaQSUyRjIwMjUwODI3JTJGdXMtZWFzdC0xJTJGczMlMkZhd3M0X3JlcXVlc3QmWC1BbXotRGF0ZT0yMDI1MDgyN1QxODQwNTVaJlgtQW16LUV4cGlyZXM9MzAwJlgtQW16LVNpZ25hdHVyZT1hMzIzMjU2NGUyZThiYTI0YTU0NGQ5MGEwZmE3ZWMxMmQyNGUzZTY3ZmNmYTJjOTgzYjEyZTk0ZmRkYWI4OGUxJlgtQW16LVNpZ25lZEhlYWRlcnM9aG9zdCJ9.o7offeRM7n8--lhSW1Wz6tkXaJBVDC5l2ym8p-EHfbk)
<br></br>

but let's import the dependencies and establish our special token(s) first:

```python3
import os
import re
from collections import defaultdict
from typing import BinaryIO
from multiprocessing import Pool

# GPT-2 regex pre-tokenizer
PAT = r"""'(?:[sdmt]|ll|ve|re)| ?\p{L}+| ?\p{N}+| ?[^\s\p{L}\p{N}]+|\s+(?!\S)|\s+"""
TOKENIZER = re.compile(PAT, re.IGNORECASE)
SPECIAL_TOKEN = "<|endofdoc|>"  # marker for splitting documents
```
<br></br>
**chunking function** : splits input into manageable sublists of tokens.

when dealing with huge corpora, running BPE on the entire dataset at once is inefficient. instead, we divide the text into smaller chunks.
each chunk is just a slice of the corpus (like splitting a big book into chapters).

this makes processing more manageable and avoids memory bottlenecks.

**parallel counting function** : each worker counts pair frequencies inside its chunk.

once we have chunks, we can distribute them across multiple CPU cores using Python’s `multiprocessing.Pool`.
each worker process independently applies regex-based pre-tokenization and computes pair statistics.
workers don’t interfere with each other — they just work on their assigned chunk.

after finishing, they return intermediate results.

**reduction step** : merge all results into a global counter.
after parallel execution, we need to merge the results back into a single global state.
pair frequencies from all chunks are aggregated.

the most frequent pairs are then selected globally for the next merge iteration.

this mimics MapReduce-style processing:
**Map phase** → each worker counts pairs in a chunk.
**Reduce phase** → results are aggregated.
<br></br>
```python

def find_chunk_boundaries(
    file: BinaryIO,
    desired_num_chunks: int,
    split_special_token: bytes
) -> list[int]:
    """
    Find safe chunk boundaries in a file for parallel pre-tokenization.
    Ensures we don't split in the middle of a document.
    """
    assert isinstance(split_special_token, bytes), "split_special_token must be bytes"

    file.seek(0, os.SEEK_END)
    file_size = file.tell()
    file.seek(0)

    chunk_size = file_size // desired_num_chunks
    chunk_boundaries = [i * chunk_size for i in range(desired_num_chunks + 1)]
    chunk_boundaries[-1] = file_size

    mini_chunk_size = 4096  # read-ahead buffer

    for bi in range(1, len(chunk_boundaries) - 1):
        pos = chunk_boundaries[bi]
        file.seek(pos)
        while True:
            mini_chunk = file.read(mini_chunk_size)
            if not mini_chunk:  # reached EOF
                chunk_boundaries[bi] = file_size
                break
            found_at = mini_chunk.find(split_special_token)
            if found_at != -1:
                chunk_boundaries[bi] = pos + found_at
                break
            pos += mini_chunk_size

    return sorted(set(chunk_boundaries))


def process_chunk(args):
    """Worker function: tokenize a file chunk and count token frequencies."""
    filename, start, end = args
    counts = defaultdict(int)

    with open(filename, "rb") as f:
        f.seek(start)
        chunk = f.read(end - start).decode("utf-8", errors="ignore")

    docs = re.split(re.escape(SPECIAL_TOKEN), chunk)
    for doc in docs:
        for match in TOKENIZER.finditer(doc):
            token = match.group()
            counts[token] += 1

    return counts


def merge_counts(dicts):
    """Reducer: merge token frequency dictionaries from different workers."""
    merged = defaultdict(int)
    for d in dicts:
        for k, v in d.items():
            merged[k] += v
    return merged


def run_pre_tokenization_parallel(filename: str, num_processes: int = 4):
    """Run pre-tokenization in parallel across file chunks."""
    with open(filename, "rb") as f:
        boundaries = find_chunk_boundaries(f, num_processes, SPECIAL_TOKEN.encode("utf-8"))

    args = [(filename, s, e) for s, e in zip(boundaries[:-1], boundaries[1:])]

    with Pool(num_processes) as pool:
        partial_counts = pool.map(process_chunk, args)

    return merge_counts(partial_counts)

```
<br></br>
### writing a function to obtain pair frequencies 

once we’ve got our initial vocabulary and tokenized corpus, **the next step is to look for the most promising merge candidates.**

- this function scans through every token sequence in the training corpus and counts how often each adjacent pair occurs.
- think of it like tallying up which bigrams (“he”, “el”, “ll”, etc.) appear most often.

- the output is a dictionary mapping (A, B) → frequency.
- the pair with the highest frequency will be the one we merge next.

this step is crucial because BPE’s core idea is to merge the most frequent symbol pairs to build subword units.

```python3
def get_pair_counts(self, freqs: dict[tuple[tuple[int, ...]], int]) -> dict[tuple[int, int], int]:
        """Count frequency of all adjacent byte pairs."""
        pair_counts = defaultdict(int)
        for sequence, count in freqs.items():
            for i in range(len(sequence) - 1):
                pair_counts[(sequence[i], sequence[i + 1])] += count
        return pair_counts
```
<br></br>
### the bpe merging (or training) loop

this is the **heart** of the BPE algorithm as this loop is where BPE learns its vocabulary.

**we start with raw bytes as our base units.**

on each iteration:

- find the most frequent pair (using **`get_pair_counts`**).
- merge it into a new token.
- update the vocabulary with this new entry.
- replace all occurrences of that pair in the training corpus.

over many iterations, the tokenizer builds a compact vocabulary: common patterns like `th`, `ing`, or even full words get merged into single tokens. rare words remain split into smaller subwords.

this iterative process is why **BPE balances efficiency (smaller vocabularies) with flexibility (still handles unseen words or [out-of-vocabulary words](https://spotintelligence.com/2024/10/08/out-of-vocabulary-oov-words/#What_are_Out-of-Vocabulary_OOV_Words)).**

```python3
   def train(self, filename: str, vocab_size: int, num_processes: int = 4):
        """Train BPE merges and vocab from corpus."""
        pre_token_counts = self.run_pre_tokenization_parallel(filename, num_processes)

        # Initialize vocab with byte sequences
        freqs: dict[tuple[tuple[int, ...]], int] = {}
        for token, count in pre_token_counts.items():
            token_bytes = token.encode("utf-8")
            token_seq = tuple((b,) for b in token_bytes)
            freqs[token_seq] = count
            for b in token_seq:
                if b not in self.vocab:
                    self.vocab[b] = self.next_id
                    self.next_id += 1

        # Iteratively learn merges
        while len(self.vocab) < vocab_size:
            pair_counts = self.get_pair_counts(freqs)
            if not pair_counts:
                break

            max_pair = max(pair_counts.items(), key=lambda x: (x[1], x[0]))[0]
            merged_token = max_pair[0] + max_pair[1]

            if merged_token in self.vocab:
                continue

            self.vocab[merged_token] = self.next_id
            self.next_id += 1
            self.merges.append(max_pair)

            # Replace max pair in sequences
            new_freqs = {}
            for seq, freq in freqs.items():
                new_seq = []
                i = 0
                while i < len(seq):
                    if i < len(seq) - 1 and (seq[i], seq[i + 1]) == max_pair:
                        new_seq.append(merged_token)
                        i += 2
                    else:
                        new_seq.append(seq[i])
                        i += 1
                new_freqs[tuple(new_seq)] = freq
            freqs = new_freqs

        # Build inverse vocab for decoding
        self.inv_vocab = {idx: tok for tok, idx in self.vocab.items()}
```
<br></br>
### the encode method

once training is done, we can tokenize new text.

- the encode function **starts with raw bytes of a word and repeatedly applies the learned merge rules, collapsing frequent pairs into bigger chunks until no more merges apply.**

- for example, given the merges **`[("t","h"), ("th","e")]`**, the string "the" would first go from **`["t","h","e"] → ["th","e"] → ["the"]`**.

- the result is a **list of integer IDs representing tokens, exactly what a transformer model consumes.**

```python3
def encode(self, text: str) -> list[int]:
        """Encode text into BPE token IDs."""
        pre_tokens = re.findall(self.PAT, text)
        token_ids = []
        merge_set = set(self.merges)

        for token in pre_tokens:
            byte_seq = [(b,) for b in token.encode("utf-8")]

            while True:
                merged = False
                i = 0
                new_seq = []
                while i < len(byte_seq):
                    if i < len(byte_seq) - 1 and (byte_seq[i], byte_seq[i+1]) in merge_set:
                        new_seq.append(byte_seq[i] + byte_seq[i+1])
                        i += 2
                        merged = True
                    else:
                        new_seq.append(byte_seq[i])
                        i += 1
                byte_seq = new_seq
                if not merged:
                    break

            token_ids.extend(self.vocab[tok] for tok in byte_seq)

        return token_ids
```
<br></br>

### the decode method

- encoding wouldn’t be useful without decoding.

- the decode method simply does the reverse lookup: it maps token IDs back to their byte sequences, then stitches them into a UTF-8 string.

- because **BPE is reversible**, we can always reconstruct the exact original text, crucial for language models to make sense of inputs and outputs.

- and simply put **without a proper decode step, the tokenizer wouldn’t be useful in real-world NLP tasks.**


```python3
def decode(self, token_ids: list[int]) -> str:
        """Decode token IDs back into string."""
        byte_seq = []
        for tid in token_ids:
            tok_bytes = self.inv_vocab[tid]
            byte_seq.extend(tok_bytes if isinstance(tok_bytes, tuple) else [tok_bytes])

        # Convert list of ints back into bytes → decode utf-8
        return bytes(byte_seq).decode("utf-8", errors="ignore")
```
<br></br>

## combining everything into a single class

here’s the full implementation tied together in a single **`BPETokenizer`** class, so you can train, encode, and decode with just a few calls.

```python3

import os
import re
from collections import defaultdict
from typing import BinaryIO
from multiprocessing import Pool


class BPETokenizer:
    # GPT-2 regex pre-tokenizer
    PAT = r"""'(?:[sdmt]|ll|ve|re)| ?\p{L}+| ?\p{N}+| ?[^\s\p{L}\p{N}]+|\s+(?!\S)|\s+"""
    TOKENIZER = re.compile(PAT, re.IGNORECASE)
    SPECIAL_TOKEN = "<|endofdoc|>"

    def __init__(self):
        self.vocab: dict[tuple[int, ...], int] = {}
        self.inv_vocab: dict[int, tuple[int, ...]] = {}
        self.merges: list[tuple] = []
        self.next_id: int = 0

    # ---------- Chunking for parallel pre-tokenization ----------
    def find_chunk_boundaries(
        self, file: BinaryIO, desired_num_chunks: int, split_special_token: bytes
    ) -> list[int]:
        """Find safe chunk boundaries in a file for parallel pre-tokenization."""
        assert isinstance(split_special_token, bytes), "split_special_token must be bytes"

        file.seek(0, os.SEEK_END)
        file_size = file.tell()
        file.seek(0)

        chunk_size = file_size // desired_num_chunks
        chunk_boundaries = [i * chunk_size for i in range(desired_num_chunks + 1)]
        chunk_boundaries[-1] = file_size

        mini_chunk_size = 4096

        for bi in range(1, len(chunk_boundaries) - 1):
            pos = chunk_boundaries[bi]
            file.seek(pos)
            while True:
                mini_chunk = file.read(mini_chunk_size)
                if not mini_chunk:  # EOF
                    chunk_boundaries[bi] = file_size
                    break
                found_at = mini_chunk.find(split_special_token)
                if found_at != -1:
                    chunk_boundaries[bi] = pos + found_at
                    break
                pos += mini_chunk_size

        return sorted(set(chunk_boundaries))

    def _process_chunk(self, args):
        """Worker: tokenize file chunk and count token frequencies."""
        filename, start, end = args
        counts = defaultdict(int)

        with open(filename, "rb") as f:
            f.seek(start)
            chunk = f.read(end - start).decode("utf-8", errors="ignore")

        docs = re.split(re.escape(self.SPECIAL_TOKEN), chunk)
        for doc in docs:
            for match in self.TOKENIZER.finditer(doc):
                token = match.group()
                counts[token] += 1
        return counts

    def _merge_counts(self, dicts):
        merged = defaultdict(int)
        for d in dicts:
            for k, v in d.items():
                merged[k] += v
        return merged

    def run_pre_tokenization_parallel(self, filename: str, num_processes: int = 4):
        """Parallel pre-tokenization across file chunks."""
        with open(filename, "rb") as f:
            boundaries = self.find_chunk_boundaries(
                f, num_processes, self.SPECIAL_TOKEN.encode("utf-8")
            )

        args = [(filename, s, e) for s, e in zip(boundaries[:-1], boundaries[1:])]

        with Pool(num_processes) as pool:
            partial_counts = pool.map(self._process_chunk, args)

        return self._merge_counts(partial_counts)

    # ---------- Training ----------
    def get_pair_counts(self, freqs: dict[tuple[tuple[int, ...]], int]) -> dict[tuple[int, int], int]:
        """Count frequency of all adjacent byte pairs."""
        pair_counts = defaultdict(int)
        for sequence, count in freqs.items():
            for i in range(len(sequence) - 1):
                pair_counts[(sequence[i], sequence[i + 1])] += count
        return pair_counts

    def train(self, filename: str, vocab_size: int, num_processes: int = 4):
        """Train BPE merges and vocab from corpus."""
        pre_token_counts = self.run_pre_tokenization_parallel(filename, num_processes)

        # Initialize vocab with byte sequences
        freqs: dict[tuple[tuple[int, ...]], int] = {}
        for token, count in pre_token_counts.items():
            token_bytes = token.encode("utf-8")
            token_seq = tuple((b,) for b in token_bytes)
            freqs[token_seq] = count
            for b in token_seq:
                if b not in self.vocab:
                    self.vocab[b] = self.next_id
                    self.next_id += 1

        # Iteratively learn merges
        while len(self.vocab) < vocab_size:
            pair_counts = self.get_pair_counts(freqs)
            if not pair_counts:
                break

            max_pair = max(pair_counts.items(), key=lambda x: (x[1], x[0]))[0]
            merged_token = max_pair[0] + max_pair[1]

            if merged_token in self.vocab:
                continue

            self.vocab[merged_token] = self.next_id
            self.next_id += 1
            self.merges.append(max_pair)

            # Replace max pair in sequences
            new_freqs = {}
            for seq, freq in freqs.items():
                new_seq = []
                i = 0
                while i < len(seq):
                    if i < len(seq) - 1 and (seq[i], seq[i + 1]) == max_pair:
                        new_seq.append(merged_token)
                        i += 2
                    else:
                        new_seq.append(seq[i])
                        i += 1
                new_freqs[tuple(new_seq)] = freq
            freqs = new_freqs

        # Build inverse vocab for decoding
        self.inv_vocab = {idx: tok for tok, idx in self.vocab.items()}

    # ---------- Encoding / Decoding ----------
    def encode(self, text: str) -> list[int]:
        """Encode text into BPE token IDs."""
        pre_tokens = re.findall(self.PAT, text)
        token_ids = []
        merge_set = set(self.merges)

        for token in pre_tokens:
            byte_seq = [(b,) for b in token.encode("utf-8")]

            while True:
                merged = False
                i = 0
                new_seq = []
                while i < len(byte_seq):
                    if i < len(byte_seq) - 1 and (byte_seq[i], byte_seq[i+1]) in merge_set:
                        new_seq.append(byte_seq[i] + byte_seq[i+1])
                        i += 2
                        merged = True
                    else:
                        new_seq.append(byte_seq[i])
                        i += 1
                byte_seq = new_seq
                if not merged:
                    break

            token_ids.extend(self.vocab[tok] for tok in byte_seq)

        return token_ids

    def decode(self, token_ids: list[int]) -> str:
        """Decode token IDs back into string."""
        byte_seq = []
        for tid in token_ids:
            tok_bytes = self.inv_vocab[tid]
            byte_seq.extend(tok_bytes if isinstance(tok_bytes, tuple) else [tok_bytes])

        # Convert list of ints back into bytes → decode utf-8
        return bytes(byte_seq).decode("utf-8", errors="ignore")

```

<br></br>

byte pair encoding (BPE) is deceptively simple, yet incredibly powerful in how it builds compact token vocabularies. in our implementation, we walked through pair frequency calculation, iterative merging, and encoding/decoding, seeing firsthand how repeated subword merges emerge into meaningful tokens.

that said, **there’s always room for optimization, especially in the merge step.** right now, **pair frequencies are recomputed from scratch each iteration, which isn’t the most efficient.**

# NOTE(s): 

### `using techniques like reverse indexing or a priority queue to track the most frequent pairs can significantly speed things up for larger corpora.`
>>>>>>> 9bb46c40
<|MERGE_RESOLUTION|>--- conflicted
+++ resolved
@@ -1,15 +1,3 @@
-<<<<<<< HEAD
-# `tiny-BPE`
-
-### `BPE or byte pair encoding from a high level involves the following steps`
-
-![alt text](image.png)
-
-`parallelization of file chunking`
-
-![alt text](image-1.png)
-
-=======
 # `tiny-BPE`
 
 ### `BPE or byte pair encoding from a high level involves the following steps`
@@ -588,5 +576,4 @@
 
 # NOTE(s): 
 
-### `using techniques like reverse indexing or a priority queue to track the most frequent pairs can significantly speed things up for larger corpora.`
->>>>>>> 9bb46c40
+### `using techniques like reverse indexing or a priority queue to track the most frequent pairs can significantly speed things up for larger corpora.`